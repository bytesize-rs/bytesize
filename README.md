## ByteSize

[![CI](https://github.com/hyunsik/bytesize/actions/workflows/ci.yml/badge.svg)](https://github.com/hyunsik/bytesize/actions/workflows/ci.yml)
[![Crates.io Version](https://img.shields.io/crates/v/bytesize.svg)](https://crates.io/crates/bytesize)

`ByteSize` is a utility for human-readable byte count representations.

Features:

- Pre-defined constants for various size units (e.g., B, Kb, Kib, Mb, Mib, Gb, Gib, ... PB).
- `ByteSize` type which presents size units convertible to different size units.
- Arithmetic operations for `ByteSize`.
- FromStr impl for `ByteSize`, allowing to parse from string size representations like 1.5KiB and 521TiB.
- Serde support for binary and human-readable deserializers like JSON.

[API Documentation](https://docs.rs/bytesize)

## Example
<<<<<<< HEAD
### Human readable representations (SI units and Binary units)
=======

### Human readable representations (SI unit and Binary unit)

>>>>>>> f26df422
```rust
fn assert_display(expected: &str, b: ByteSize) {
    assert_eq!(expected, format!("{}", b));
}

#[test]
fn test_display() {
    assert_display("215 B", ByteSize::b(215));
    assert_display("1.0 KiB", ByteSize::kib(1));
    assert_display("301.0 KiB", ByteSize::kib(301));
    assert_display("419.0 MiB", ByteSize::mib(419));
    assert_display("518.0 GiB", ByteSize::gib(518));
    assert_display("815.0 TiB", ByteSize::tib(815));
    assert_display("609.0 PiB", ByteSize::pib(609));
}
<<<<<<< HEAD
=======

#[test]
fn test_display_alignment() {
    assert_eq!("|357 B     |", format!("|{:10}|", ByteSize(357)));
    assert_eq!("|     357 B|", format!("|{:>10}|", ByteSize(357)));
    assert_eq!("|357 B     |", format!("|{:<10}|", ByteSize(357)));
    assert_eq!("|  357 B   |", format!("|{:^10}|", ByteSize(357)));

    assert_eq!("|-----357 B|", format!("|{:->10}|", ByteSize(357)));
    assert_eq!("|357 B-----|", format!("|{:-<10}|", ByteSize(357)));
    assert_eq!("|--357 B---|", format!("|{:-^10}|", ByteSize(357)));
}
>>>>>>> f26df422

fn assert_to_string(expected: &str, b: ByteSize, si: bool) {
    assert_eq!(expected.to_string(), b.to_string_as(si));
}

#[test]
fn test_to_string_as() {
<<<<<<< HEAD
=======
    assert_to_string("215 B", ByteSize::b(215), true);
>>>>>>> f26df422
    assert_to_string("215 B", ByteSize::b(215), false);
    assert_to_string("215 B", ByteSize::b(215), true);

    assert_to_string("1.0 KiB", ByteSize::kib(1), false);
    assert_to_string("1.0 kB", ByteSize::kib(1), true);

    assert_to_string("293.9 KiB", ByteSize::kb(301), false);
    assert_to_string("301.0 kB", ByteSize::kb(301), true);

<<<<<<< HEAD
    assert_to_string("1.0 MiB", ByteSize::mib(1), false);
    assert_to_string("1048.6 kB", ByteSize::mib(1), true);

    assert_to_string("1.9 GiB", ByteSize::mib(1907), false);
    assert_to_string("2.0 GB", ByteSize::mib(1908), true);

    assert_to_string("399.6 MiB", ByteSize::mb(419), false);
    assert_to_string("419.0 MB", ByteSize::mb(419), true);

    assert_to_string("482.4 GiB", ByteSize::gb(518), false);
    assert_to_string("518.0 GB", ByteSize::gb(518), true);

    assert_to_string("741.2 TiB", ByteSize::tb(815), false);
    assert_to_string("815.0 TB", ByteSize::tb(815), true);

    assert_to_string("540.9 PiB", ByteSize::pb(609), false);
    assert_to_string("609.0 PB", ByteSize::pb(609), true);
}

#[test]
fn test_parsing_from_str() {
    // shortcut for writing test cases
    fn parse(s: &str) -> u64 {
        s.parse::<ByteSize>().unwrap().0
    }

    assert_eq!("0".parse::<ByteSize>().unwrap().0, 0);
    assert_eq!(parse("0"), 0);
    assert_eq!(parse("500"), 500);
    assert_eq!(parse("1K"), Unit::KiloByte * 1);
    assert_eq!(parse("1Ki"), Unit::KibiByte * 1);
    assert_eq!(parse("1.5Ki"), (1.5 * Unit::KibiByte) as u64);
    assert_eq!(parse("1KiB"), 1 * Unit::KibiByte);
    assert_eq!(parse("1.5KiB"), (1.5 * Unit::KibiByte) as u64);
    assert_eq!(parse("3 MB"), Unit::MegaByte * 3);
    assert_eq!(parse("4 MiB"), Unit::MebiByte * 4);
    assert_eq!(parse("6 GB"), 6 * Unit::GigaByte);
    assert_eq!(parse("4 GiB"), 4 * Unit::GibiByte);
    assert_eq!(parse("88TB"), 88 * Unit::TeraByte);
    assert_eq!(parse("521TiB"), 521 * Unit::TebiByte);
    assert_eq!(parse("8 PB"), 8 * Unit::PetaByte);
    assert_eq!(parse("8P"), 8 * Unit::PetaByte);
    assert_eq!(parse("12 PiB"), 12 * Unit::PebiByte);
=======
    assert_to_string("1.0 KiB", ByteSize::kib(1), true);
    assert_to_string("1.0 KB", ByteSize::kib(1), false);

    assert_to_string("293.9 KiB", ByteSize::kb(301), true);
    assert_to_string("301.0 KB", ByteSize::kb(301), false);

    assert_to_string("1.0 MiB", ByteSize::mib(1), true);
    assert_to_string("1048.6 KB", ByteSize::mib(1), false);

    // a bug case: https://github.com/flang-project/bytesize/issues/8
    assert_to_string("1.9 GiB", ByteSize::mib(1907), true);
    assert_to_string("2.0 GB", ByteSize::mib(1908), false);

    assert_to_string("399.6 MiB", ByteSize::mb(419), true);
    assert_to_string("419.0 MB", ByteSize::mb(419), false);

    assert_to_string("482.4 GiB", ByteSize::gb(518), true);
    assert_to_string("518.0 GB", ByteSize::gb(518), false);

    assert_to_string("741.2 TiB", ByteSize::tb(815), true);
    assert_to_string("815.0 TB", ByteSize::tb(815), false);

    assert_to_string("540.9 PiB", ByteSize::pb(609), true);
    assert_to_string("609.0 PB", ByteSize::pb(609), false);
>>>>>>> f26df422
}
```

### Arithmetic operations

```rust
use bytesize::ByteSize;

fn byte_arithmetic_operator() {
    let x = ByteSize::mb(1);
    let y = ByteSize::kb(100);

    let plus = x + y;
    println!("{}", plus);

    let minus = ByteSize::tb(100) + ByteSize::gb(4);
    println!("{}", minus);
}
```<|MERGE_RESOLUTION|>--- conflicted
+++ resolved
@@ -7,7 +7,7 @@
 
 Features:
 
-- Pre-defined constants for various size units (e.g., B, Kb, Kib, Mb, Mib, Gb, Gib, ... PB).
+- Pre-defined constants for various size units (e.g., B, KB, KiB, MB, MiB, GB, GiB, ... PiB).
 - `ByteSize` type which presents size units convertible to different size units.
 - Arithmetic operations for `ByteSize`.
 - FromStr impl for `ByteSize`, allowing to parse from string size representations like 1.5KiB and 521TiB.
@@ -16,13 +16,9 @@
 [API Documentation](https://docs.rs/bytesize)
 
 ## Example
-<<<<<<< HEAD
-### Human readable representations (SI units and Binary units)
-=======
 
 ### Human readable representations (SI unit and Binary unit)
 
->>>>>>> f26df422
 ```rust
 fn assert_display(expected: &str, b: ByteSize) {
     assert_eq!(expected, format!("{}", b));
@@ -38,8 +34,6 @@
     assert_display("815.0 TiB", ByteSize::tib(815));
     assert_display("609.0 PiB", ByteSize::pib(609));
 }
-<<<<<<< HEAD
-=======
 
 #[test]
 fn test_display_alignment() {
@@ -52,7 +46,6 @@
     assert_eq!("|357 B-----|", format!("|{:-<10}|", ByteSize(357)));
     assert_eq!("|--357 B---|", format!("|{:-^10}|", ByteSize(357)));
 }
->>>>>>> f26df422
 
 fn assert_to_string(expected: &str, b: ByteSize, si: bool) {
     assert_eq!(expected.to_string(), b.to_string_as(si));
@@ -60,25 +53,24 @@
 
 #[test]
 fn test_to_string_as() {
-<<<<<<< HEAD
-=======
     assert_to_string("215 B", ByteSize::b(215), true);
->>>>>>> f26df422
     assert_to_string("215 B", ByteSize::b(215), false);
     assert_to_string("215 B", ByteSize::b(215), true);
 
-    assert_to_string("1.0 KiB", ByteSize::kib(1), false);
-    assert_to_string("1.0 kB", ByteSize::kib(1), true);
+    assert_to_string("1.0 KiB", ByteSize::kib(1), true);
+    assert_to_string("1.0 KB", ByteSize::kib(1), false);
 
-    assert_to_string("293.9 KiB", ByteSize::kb(301), false);
-    assert_to_string("301.0 kB", ByteSize::kb(301), true);
+    assert_to_string("293.9 KiB", ByteSize::kb(301), true);
+    assert_to_string("301.0 KB", ByteSize::kb(301), false);
 
-<<<<<<< HEAD
     assert_to_string("1.0 MiB", ByteSize::mib(1), false);
     assert_to_string("1048.6 kB", ByteSize::mib(1), true);
 
-    assert_to_string("1.9 GiB", ByteSize::mib(1907), false);
-    assert_to_string("2.0 GB", ByteSize::mib(1908), true);
+    assert_to_string("1.9 GiB", ByteSize::mib(1907), true);
+    assert_to_string("2.0 GB", ByteSize::mib(1908), false);
+
+    assert_to_string("399.6 MiB", ByteSize::mb(419), true);
+    assert_to_string("419.0 MB", ByteSize::mb(419), false);
 
     assert_to_string("399.6 MiB", ByteSize::mb(419), false);
     assert_to_string("419.0 MB", ByteSize::mb(419), true);
@@ -100,49 +92,8 @@
         s.parse::<ByteSize>().unwrap().0
     }
 
-    assert_eq!("0".parse::<ByteSize>().unwrap().0, 0);
-    assert_eq!(parse("0"), 0);
-    assert_eq!(parse("500"), 500);
-    assert_eq!(parse("1K"), Unit::KiloByte * 1);
-    assert_eq!(parse("1Ki"), Unit::KibiByte * 1);
-    assert_eq!(parse("1.5Ki"), (1.5 * Unit::KibiByte) as u64);
-    assert_eq!(parse("1KiB"), 1 * Unit::KibiByte);
-    assert_eq!(parse("1.5KiB"), (1.5 * Unit::KibiByte) as u64);
-    assert_eq!(parse("3 MB"), Unit::MegaByte * 3);
-    assert_eq!(parse("4 MiB"), Unit::MebiByte * 4);
-    assert_eq!(parse("6 GB"), 6 * Unit::GigaByte);
-    assert_eq!(parse("4 GiB"), 4 * Unit::GibiByte);
-    assert_eq!(parse("88TB"), 88 * Unit::TeraByte);
-    assert_eq!(parse("521TiB"), 521 * Unit::TebiByte);
-    assert_eq!(parse("8 PB"), 8 * Unit::PetaByte);
-    assert_eq!(parse("8P"), 8 * Unit::PetaByte);
-    assert_eq!(parse("12 PiB"), 12 * Unit::PebiByte);
-=======
-    assert_to_string("1.0 KiB", ByteSize::kib(1), true);
-    assert_to_string("1.0 KB", ByteSize::kib(1), false);
-
-    assert_to_string("293.9 KiB", ByteSize::kb(301), true);
-    assert_to_string("301.0 KB", ByteSize::kb(301), false);
-
-    assert_to_string("1.0 MiB", ByteSize::mib(1), true);
-    assert_to_string("1048.6 KB", ByteSize::mib(1), false);
-
-    // a bug case: https://github.com/flang-project/bytesize/issues/8
-    assert_to_string("1.9 GiB", ByteSize::mib(1907), true);
-    assert_to_string("2.0 GB", ByteSize::mib(1908), false);
-
-    assert_to_string("399.6 MiB", ByteSize::mb(419), true);
-    assert_to_string("419.0 MB", ByteSize::mb(419), false);
-
-    assert_to_string("482.4 GiB", ByteSize::gb(518), true);
-    assert_to_string("518.0 GB", ByteSize::gb(518), false);
-
-    assert_to_string("741.2 TiB", ByteSize::tb(815), true);
-    assert_to_string("815.0 TB", ByteSize::tb(815), false);
-
-    assert_to_string("540.9 PiB", ByteSize::pb(609), true);
-    assert_to_string("609.0 PB", ByteSize::pb(609), false);
->>>>>>> f26df422
+    assert_to_string("540.9 PiB", ByteSize::pb(609), false);
+    assert_to_string("609.0 PB", ByteSize::pb(609), true);
 }
 ```
 
