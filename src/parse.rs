--- conflicted
+++ resolved
@@ -178,12 +178,8 @@
             "gi" | "gib" => Ok(Self::GibiByte),
             "ti" | "tib" => Ok(Self::TebiByte),
             "pi" | "pib" => Ok(Self::PebiByte),
-<<<<<<< HEAD
             "ei" | "eib" => Ok(Self::ExbiByte),
-            _ => Err(format!("couldn't parse unit of {:?}", unit)),
-=======
             _ => Err(format!("couldn't parse unit of {unit:?}")),
->>>>>>> 8476c8a0
         }
     }
 }
