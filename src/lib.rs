--- conflicted
+++ resolved
@@ -66,15 +66,9 @@
 pub const PIB: u64 = 1_125_899_906_842_624;
 
 static UNITS: &str = "KMGTPE";
-<<<<<<< HEAD
 static UNITS_SI: &str = "kMGTPE";
-static LN_KIB: f64 = 6.931471806; // ln 1024
-static LN_KB: f64 = 6.907755279; // ln 1000
-=======
-static UNITS_SI: &str = "KMGTPE";
-static LN_KB: f64 = 6.931471806; // ln 1024
-static LN_KIB: f64 = 6.907755279; // ln 1000
->>>>>>> f26df422
+static LN_KIB: f64 = 6.931471805599453; // ln 1024
+static LN_KB: f64 = 6.907755278982137; // ln 1000
 
 pub fn kb<V: Into<u64>>(size: V) -> u64 {
     size.into() * KB
@@ -218,7 +212,7 @@
 
 impl Display for ByteSize {
     fn fmt(&self, f: &mut Formatter) -> fmt::Result {
-        f.pad(&to_string(self.0, true))
+        f.pad(&to_string(self.0, false))
     }
 }
 
@@ -461,25 +455,17 @@
         assert_to_string("215 B", ByteSize::b(215), false);
         assert_to_string("215 B", ByteSize::b(215), true);
 
-<<<<<<< HEAD
         assert_to_string("1.0 KiB", ByteSize::kib(1), false);
         assert_to_string("1.0 kB", ByteSize::kib(1), true);
 
         assert_to_string("293.9 KiB", ByteSize::kb(301), false);
         assert_to_string("301.0 kB", ByteSize::kb(301), true);
-=======
-        assert_to_string("1.0 KiB", ByteSize::kib(1), true);
-        assert_to_string("1.0 KB", ByteSize::kib(1), false);
-
-        assert_to_string("293.9 KiB", ByteSize::kb(301), true);
-        assert_to_string("301.0 KB", ByteSize::kb(301), false);
->>>>>>> f26df422
 
         assert_to_string("1.0 MiB", ByteSize::mib(1), false);
-        assert_to_string("1048.6 kB", ByteSize::mib(1), true);
+        assert_to_string("1.0 MB", ByteSize::mib(1), true);
 
         assert_to_string("1.9 GiB", ByteSize::mib(1907), false);
-        assert_to_string("2.0 GB", ByteSize::mib(1908), true);
+        assert_to_string("2.0 GB", ByteSize::mib(1907), true);
 
         assert_to_string("399.6 MiB", ByteSize::mb(419), false);
         assert_to_string("419.0 MB", ByteSize::mb(419), true);
